--- conflicted
+++ resolved
@@ -1,10 +1,6 @@
 {
   "name": "voilab-image",
-<<<<<<< HEAD
-  "version": "0.4.0",
-=======
   "version": "0.4.1",
->>>>>>> 8c7d87bc
   "description": "Library that handle image resizing, rotating and cropping",
   "main": "voilab-image.js",
   "scripts": {
