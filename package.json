--- conflicted
+++ resolved
@@ -1,12 +1,7 @@
 {
   "name": "voilab-image",
-<<<<<<< HEAD
-  "version": "0.3.2",
-  "description": "Library that handle image resizing and cropping",
-=======
-  "version": "0.4.0",
+  "version": "0.4.1",
   "description": "Library that handle image resizing, rotating and cropping",
->>>>>>> 5c3e7389
   "main": "voilab-image.js",
   "scripts": {
     "test": "echo \"Error: no test specified\" && exit 1"
